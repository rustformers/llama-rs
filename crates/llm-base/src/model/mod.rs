//! Large language model traits and types

use std::{
    error::Error,
    fmt::Debug,
    io::{BufRead, Write},
    path::{Path, PathBuf},
};

use regex::Regex;
use thiserror::Error;

use crate::{
    loader::TensorLoader, tokenizer::TokenId, FileType, InferenceParameters, InferenceSession,
    InferenceSessionConfig, LoadError, LoadProgress, Tokenizer, TokenizerSource,
};

/// Common functions for model evaluation
pub mod common;

/// Interfaces for creating and interacting with a large language model with a known type
/// of [hyperparameters](https://en.wikipedia.org/wiki/Hyperparameter_(machine_learning)).
pub trait KnownModel: Send + Sync {
    /// Hyperparameters for the model.
    type Hyperparameters: Hyperparameters;

    /// Load this model from the `path` and configure it per the `params`. The status
    /// of the loading process will be reported through `load_progress_callback`. This
    /// is a helper function on top of [llm_base::load](crate::load).
    fn load(
        path: &Path,
        tokenizer_source: TokenizerSource,
        params: ModelParameters,
        load_progress_callback: impl FnMut(LoadProgress),
    ) -> Result<Self, LoadError>
    where
        Self: Sized,
    {
        crate::load(path, tokenizer_source, params, load_progress_callback)
    }

    /// Creates a new model from the provided [ModelParameters] hyperparameters.
    /// This function is called by the [load](crate::loader::load) function.
    fn new<E: Error>(
        hyperparameters: Self::Hyperparameters,
        params: ModelParameters,
        tokenizer: Tokenizer,
        tensor_loader: impl TensorLoader<E>,
    ) -> Result<Self, E>
    where
        Self: Sized;

    /// Starts a new `InferenceSession` for this model.
    fn start_session(&self, config: InferenceSessionConfig) -> InferenceSession;

    /// This function is called by the provided [InferenceSession]; it will use this model
    /// and the [InferenceParameters] to generate output by evaluating the `input_tokens`.
    /// The [OutputRequest] is used to specify additional data to fetch from the
    /// model.
    fn evaluate(
        &self,
        session: &mut InferenceSession,
        params: &InferenceParameters,
        input_tokens: &[TokenId],
        output_request: &mut OutputRequest,
    );

    /// Get the hyperparameters for this model.
    fn hyperparameters(&self) -> &Self::Hyperparameters;

    /// Get the tokenizer for this model.
    fn tokenizer(&self) -> &Tokenizer;

    /// Get the context size (configured with [ModelParameters::context_size]) used by
    /// this model.
    fn context_size(&self) -> usize;

    /// Get the beginning of text/beginning of string token ID, if available. This value is defined by model implementers.
    fn bot_token_id(&self) -> Option<TokenId>;

    /// Get the end of text/end of string token ID. This value is defined by model implementers.
    fn eot_token_id(&self) -> TokenId;

    /// Get the list of regexes to use to determine if a tensor in this model should be quantized.
    fn quantize_tensors() -> Vec<Regex>;

    /// Get the list of regexes to use to determine if a tensor in this model should not be quantized.
    fn skip_quantize_tensors() -> Vec<Regex>;
}

/// A type-erased model to allow for interacting with a model without knowing
/// its hyperparameters.
pub trait Model: Send + Sync {
    /// Starts a new `InferenceSession` for this model.
    fn start_session(&self, config: InferenceSessionConfig) -> InferenceSession;

    /// This function is called by the provided [InferenceSession]; it will use this model
    /// and the [InferenceParameters] to generate output by evaluating the `input_tokens`.
    /// The [OutputRequest] is used to specify additional data to fetch from the
    /// model.
    fn evaluate(
        &self,
        session: &mut InferenceSession,
        params: &InferenceParameters,
        input_tokens: &[TokenId],
        output_request: &mut OutputRequest,
    );

    /// Get the tokenizer for this model.
    fn tokenizer(&self) -> &Tokenizer;

    /// Get the context size (configured with [ModelParameters::context_size]) used by
    /// this model.
    fn context_size(&self) -> usize;

    /// Get the beginning of text/beginning of string token ID, if available. This value is defined by model implementers.
    fn bot_token_id(&self) -> Option<TokenId>;

    /// Get the end of text/end of string token ID. This value is defined by model implementers.
    fn eot_token_id(&self) -> TokenId;
<<<<<<< HEAD

    /// Get the default [InferenceParameters] for this model (used by
    /// [InferenceSession::infer]). This value is configured through
    /// [ModelParameters::inference_parameters].
    fn inference_parameters(&self) -> &InferenceParameters;

    /// Clone this model into a boxed trait object.
    fn clone_box(&self) -> Box<dyn Model>;
}

impl Clone for Box<dyn Model> {
    fn clone(&self) -> Box<dyn Model> {
        self.clone_box()
    }
=======
>>>>>>> 6e2362b0
}

impl<H: Hyperparameters, M: KnownModel<Hyperparameters = H> + Clone + 'static> Model for M {
    fn start_session(&self, config: InferenceSessionConfig) -> InferenceSession {
        KnownModel::start_session(self, config)
    }

    fn evaluate(
        &self,
        session: &mut InferenceSession,
        params: &InferenceParameters,
        input_tokens: &[TokenId],
        output_request: &mut OutputRequest,
    ) {
        KnownModel::evaluate(self, session, params, input_tokens, output_request)
    }

    fn tokenizer(&self) -> &Tokenizer {
        KnownModel::tokenizer(self)
    }

    fn context_size(&self) -> usize {
        KnownModel::context_size(self)
    }

    fn bot_token_id(&self) -> Option<TokenId> {
        KnownModel::bot_token_id(self)
    }

    fn eot_token_id(&self) -> TokenId {
        KnownModel::eot_token_id(self)
    }
<<<<<<< HEAD

    fn inference_parameters(&self) -> &InferenceParameters {
        KnownModel::inference_parameters(self)
    }

    fn clone_box(&self) -> Box<dyn Model> {
        Box::new(self.clone())
    }
=======
>>>>>>> 6e2362b0
}

/// Implemented by model hyperparameters for interacting with hyperparameters
/// without knowing what they are, as well as writing/reading them as required.
pub trait Hyperparameters: Sized + Default + Debug + PartialEq + Eq {
    /// Read the parameters in GGML format from a reader.
    fn read_ggml(reader: &mut dyn BufRead) -> Result<Self, LoadError>;

    /// Write the parameters in GGML format to a writer.
    fn write_ggml(&self, writer: &mut dyn Write) -> Result<(), HyperparametersWriteError>;

    /// Get the number of tokens in the embedded vocabulary, if any.
    fn n_vocabulary(&self) -> usize;

    /// Get the filetype of the model.
    fn file_type(&self) -> Option<FileType>;

    /// Get mutable access to filetype of the model.
    fn file_type_mut(&mut self) -> Option<&mut FileType>;
}
#[derive(Error, Debug)]
/// Reported from functions that write
pub enum HyperparametersWriteError {
    #[error("non-specific I/O error")]
    /// A non-specific IO error.
    Io(#[from] std::io::Error),
    #[error("invalid integer conversion")]
    /// One of the integers encountered could not be converted to a more appropriate type.
    InvalidIntegerConversion(#[from] std::num::TryFromIntError),
}

/// Parameters for model-wide behaviour.
#[derive(Debug, Clone)]
pub struct ModelParameters {
    /// For [GGML formats](ggml::ContainerType) that support it, [mmap](https://en.wikipedia.org/wiki/Mmap)
    /// is the default. Although mmap typically improves performance, setting this value to `false` may
    /// be preferred in resource-constrained environments.
    pub prefer_mmap: bool,
    /// The context size ("memory") the model should use when evaluating a prompt. A larger context
    /// consumes more resources, but produces more consistent and coherent responses.
    pub context_size: usize,
    /// The [LoRA](https://arxiv.org/abs/2106.09685) adapters to use when loading the model. If `None`, no adapters will be used.
    pub lora_adapters: Option<Vec<PathBuf>>,
    /// Whether to use GPU acceleration when available
    pub use_gpu: bool,
}

impl Default for ModelParameters {
    fn default() -> Self {
        Self {
            prefer_mmap: true,
            context_size: 2048,
            lora_adapters: None,
            use_gpu: false,
        }
    }
}

/// Used in a call to [Model::evaluate] or [InferenceSession::infer] to request
/// information from the model. If a value is set to `Some`, the `Vec` will be
/// cleared, resized, and filled with the related data.
#[derive(Default, Debug, PartialEq, Clone)]
pub struct OutputRequest {
    /// Returns all the logits for evaluation. A logit represents the likelihood
    /// that a given token will be generated based on the tokens that have been
    /// evaluated or generated so far. Output shape is `n_batch * n_vocab`.
    pub all_logits: Option<Vec<f32>>,
    /// Returns all the embeddings for an evaluation. An embedding is a vector
    /// that measures the relatedness of text strings. Output shape is
    /// `n_batch * n_embd`.
    pub embeddings: Option<Vec<f32>>,
}<|MERGE_RESOLUTION|>--- conflicted
+++ resolved
@@ -118,12 +118,6 @@
 
     /// Get the end of text/end of string token ID. This value is defined by model implementers.
     fn eot_token_id(&self) -> TokenId;
-<<<<<<< HEAD
-
-    /// Get the default [InferenceParameters] for this model (used by
-    /// [InferenceSession::infer]). This value is configured through
-    /// [ModelParameters::inference_parameters].
-    fn inference_parameters(&self) -> &InferenceParameters;
 
     /// Clone this model into a boxed trait object.
     fn clone_box(&self) -> Box<dyn Model>;
@@ -133,8 +127,6 @@
     fn clone(&self) -> Box<dyn Model> {
         self.clone_box()
     }
-=======
->>>>>>> 6e2362b0
 }
 
 impl<H: Hyperparameters, M: KnownModel<Hyperparameters = H> + Clone + 'static> Model for M {
@@ -167,17 +159,10 @@
     fn eot_token_id(&self) -> TokenId {
         KnownModel::eot_token_id(self)
     }
-<<<<<<< HEAD
-
-    fn inference_parameters(&self) -> &InferenceParameters {
-        KnownModel::inference_parameters(self)
-    }
 
     fn clone_box(&self) -> Box<dyn Model> {
         Box::new(self.clone())
     }
-=======
->>>>>>> 6e2362b0
 }
 
 /// Implemented by model hyperparameters for interacting with hyperparameters
