//! An implementation of [MPT](https://huggingface.co/mosaicml) for the `llm` ecosystem.
#![deny(missing_docs)]

use std::sync::Arc;

use ggml::Tensor;
use llm_base::{
    ggml::{self},
    model::{common, HyperparametersWriteError},
<<<<<<< HEAD
    util, FileType, InferenceParameters, InferenceSession, InferenceSessionConfig, KnownModel,
    LoadError, ModelParameters, OutputRequest, TokenId,
=======
    util, FileType, GraphOutputs, InferenceParameters, InferenceSession, InferenceSessionConfig,
    KnownModel, LoadError, ModelParameters, OutputRequest, Regex, TokenId, Vocabulary,
>>>>>>> 3a631427
};

use tokenizers::Tokenizer;

/// The MosaicML Pretrained Transformer (MPT) model. Ref: [Mosaic ML](https://www.mosaicml.com/blog/mpt-7b)
///
/// # Safety
/// This implements [Send] and [Sync] as it is immutable after construction.
pub struct Mpt {
    // the context size ("memory") the model should use when evaluating a prompt
    context_size: usize,

<<<<<<< HEAD
    tokenizer: Tokenizer,
=======
    hyperparameters: Hyperparameters,
    vocabulary: Vocabulary,
>>>>>>> 3a631427

    // model-global weights
    // weighted token embeddings
    wte: Tensor,
    // normalization
    norm: Tensor,

    // weights for the model
    layers: Vec<Layer>,

    // must be kept alive for the model
    context: Arc<ggml::Context>,
}

unsafe impl Send for Mpt {}
unsafe impl Sync for Mpt {}

impl KnownModel for Mpt {
    type Hyperparameters = Hyperparameters;

    fn new<E: std::error::Error>(
        hyperparameters: Self::Hyperparameters,
        params: ModelParameters,
<<<<<<< HEAD
        tokenizer: Tokenizer,
        _overrides: Option<Self::Overrides>,
=======
        vocabulary: Vocabulary,
>>>>>>> 3a631427
        tensor_loader: impl llm_base::TensorLoader<E>,
    ) -> Result<Self, E> {
        let mut tl = tensor_loader;

        // model-gobal weights
        let wte = tl.load("transformer.wte.weight")?;
        let norm = tl.load("transformer.norm_f.weight")?;

        let mut layers = Vec::new();
        for i in 0..hyperparameters.n_layer {
            let layer = Layer {
                norm_1_weight: tl.load(&format!("transformer.blocks.{i}.norm_1.weight"))?,
                c_attn_wqkv_weight: tl.load(&format!("transformer.blocks.{i}.attn.Wqkv.weight"))?,

                c_attn_out_proj_weight: tl
                    .load(&format!("transformer.blocks.{i}.attn.out_proj.weight"))?,
                norm_2_weight: tl.load(&format!("transformer.blocks.{i}.norm_2.weight"))?,

                ffn_up_proj: tl.load(&format!("transformer.blocks.{i}.ffn.up_proj.weight"))?,
                ffn_down_proj: tl.load(&format!("transformer.blocks.{i}.ffn.down_proj.weight"))?,
            };

            layers.push(layer);
        }

        let (context, _) = tl.finish();

        let ModelParameters { context_size, .. } = params;

        Ok(Mpt {
            hyperparameters,
<<<<<<< HEAD
            n_context_tokens,
            tokenizer,
            wte_weight,
            norm_f_weight,
=======
            context_size,
            vocabulary,
            wte,
            norm,
>>>>>>> 3a631427
            layers,
            context: Arc::new(context),
        })
    }

    fn start_session(&self, config: InferenceSessionConfig) -> InferenceSession {
        InferenceSession::new(
            config,
            self.context_size,
            self.hyperparameters.n_layer,
            self.hyperparameters.n_embd,
            self.hyperparameters.n_vocab,
            false,
        )
    }

    fn evaluate(
        &self,
        session: &mut InferenceSession,
        params: &InferenceParameters,
        input_tokens: &[TokenId],
        output_request: &mut OutputRequest,
    ) {
        let n = input_tokens.len();
        let session_len = session.n_past;
        let num_threads = params.n_threads;
        let ctx_size = self.context_size;

        let Hyperparameters {
            n_embd,
            n_head,
            n_vocab,
            n_layer,
            alibi_bias_max,
            ..
        } = self.hyperparameters;

        let outputs = session.compute(self.context.clone(), input_tokens, |mut builder| {
            let ctx0 = builder.ctx0;
            let (memory_k_size, memory_v_size) = (
                builder.memory_k.element_size(),
                builder.memory_v.element_size(),
            );
            let embd = builder.embd;

            let mut input_layer = ctx0.op_get_rows(&self.wte, embd);

            let f32_size = std::mem::size_of::<f32>();

            let mut gf = ggml::ComputationGraph::new(num_threads);
            for il in 0..n_layer {
                // attention uses first scratch buffer
                builder.use_scratch(Some(0));

                let mut current = ctx0.op_norm(&input_layer);
                current = ctx0.op_mul(
                    &ctx0.op_repeat(&self.layers[il].norm_1_weight, &current),
                    &current,
                );

                current = ctx0.op_mul_mat(&self.layers[il].c_attn_wqkv_weight, &current);

                let nb = current.get_nb()[1];
                let qcur = ctx0.op_view_2d(&current, (n_embd, n), nb, 0);
                let kcur = ctx0.op_view_2d(&current, (n_embd, n), nb, f32_size * n_embd);
                let vcur = ctx0.op_view_2d(&current, (n_embd, n), nb, f32_size * n_embd * 2);

                let k = ctx0.op_view_1d(
                    builder.memory_k,
                    n * n_embd,
                    (memory_k_size * n_embd) * (il * ctx_size + session_len),
                );
                let v = ctx0.op_view_1d(
                    builder.memory_v,
                    n * n_embd,
                    (memory_v_size * n_embd) * (il * ctx_size + session_len),
                );

                gf.build_forward_expand(&ctx0.op_cpy(&kcur, &k));
                gf.build_forward_expand(&ctx0.op_cpy(&vcur, &v));

                let q = ctx0.op_permute(
                    &ctx0.op_cpy(
                        &qcur,
                        &ctx0.new_tensor_3d(ggml::Type::F32, n_embd / n_head, n_head, n),
                    ),
                    (0, 2, 1, 3),
                );

                let bigk = ctx0.op_permute(
                    &ctx0.op_reshape_3d(
                        &ctx0.op_view_1d(
                            builder.memory_k,
                            (session_len + n) * n_embd,
                            il * ctx_size * memory_k_size * n_embd,
                        ),
                        n_embd / n_head,
                        n_head,
                        session_len + n,
                    ),
                    (0, 2, 1, 3),
                );

                let kq = ctx0.op_mul_mat(&bigk, &q);
                let kq_scaled = ctx0.op_scale(
                    &kq,
                    &ctx0.new_f32(1f32 / f32::sqrt(n_embd as f32 / n_head as f32)),
                );
                let kq_scaled_alibi =
                    ctx0.op_alibi(&kq_scaled, session_len, n_head, alibi_bias_max);
                let kq_masked = ctx0.op_diag_mask_inf(&kq_scaled_alibi, session_len);
                let kq_softmax = ctx0.op_soft_max(&kq_masked);

                let v_trans = ctx0.op_cpy(
                    &ctx0.op_permute(
                        &ctx0.op_reshape_3d(
                            &ctx0.op_view_1d(
                                builder.memory_v,
                                (session_len + n) * n_embd,
                                il * ctx_size * memory_v_size * n_embd,
                            ),
                            n_embd / n_head,
                            n_head,
                            session_len + n,
                        ),
                        (1, 2, 0, 3),
                    ),
                    &ctx0.new_tensor_3d(
                        builder.memory_v.get_type(),
                        session_len + n,
                        n_embd / n_head,
                        n_head,
                    ),
                );

                let kqv = ctx0.op_mul_mat(&v_trans, &kq_softmax);
                let kqv_merged = ctx0.op_permute(&kqv, (0, 2, 1, 3));

                current = ctx0.op_cpy(&kqv_merged, &ctx0.new_tensor_2d(ggml::Type::F32, n_embd, n));
                // projection
                current = ctx0.op_mul_mat(&self.layers[il].c_attn_out_proj_weight, &current);

                input_layer = ctx0.op_add(&input_layer, &current);

                // feed forward uses second scratch buffer
                builder.use_scratch(Some(1));

                current = ctx0.op_norm(&input_layer);
                current = ctx0.op_mul(
                    &ctx0.op_repeat(&self.layers[il].norm_2_weight, &current),
                    &current,
                );

                current = ctx0.op_mul_mat(&self.layers[il].ffn_up_proj, &current);

                current = ctx0.op_gelu(&current);

                // projection
                current = ctx0.op_mul_mat(&self.layers[il].ffn_down_proj, &current);

                input_layer = ctx0.op_add(&input_layer, &current);
            }

            //use scratch buffer 0 for the rest
            builder.use_scratch(Some(0));

            // norm
            input_layer = ctx0.op_norm(&input_layer);
            input_layer = ctx0.op_mul(&ctx0.op_repeat(&self.norm, &input_layer), &input_layer);

            let embeddings_tensor: ggml::Tensor = input_layer.share();

            // disable scratch buffer for last layer
            ctx0.use_scratch(None);
            // output embedding weight tied to input embedding
            input_layer = ctx0.op_mul_mat(&self.wte, &input_layer);

            (
                gf,
                GraphOutputs {
                    result: input_layer,
                    embedding_result: embeddings_tensor,
                },
            )
        });

        // finish evaluation
        common::read_last_token(session, &outputs.result, n_vocab, n);
        common::extract_logits(output_request, &outputs.result, n_vocab, n);
        common::extract_embeddings(output_request, &outputs.embedding_result, n_embd, n);
    }

    fn tokenizer(&self) -> &Tokenizer {
        &self.tokenizer
    }

    fn context_size(&self) -> usize {
        self.context_size
    }

    fn bot_token_id(&self) -> Option<TokenId> {
<<<<<<< HEAD
        self.tokenizer
            .token_to_id("<|padding|>")
            .map(|t| t as TokenId)
    }

    fn eot_token_id(&self) -> TokenId {
        self.tokenizer.token_to_id("<|endoftext|>").unwrap() as TokenId
=======
        self.vocabulary.id("<|padding|>".as_bytes())
    }

    fn eot_token_id(&self) -> TokenId {
        self.vocabulary.id("<|endoftext|>".as_bytes()).unwrap()
    }

    fn quantize_tensors() -> Vec<Regex> {
        vec![Regex::new(".*weight").unwrap()]
>>>>>>> 3a631427
    }

    fn skip_quantize_tensors() -> Vec<Regex> {
        vec![]
    }
}

/// MPT [hyperparameters](https://en.wikipedia.org/wiki/Hyperparameter_(machine_learning))
#[derive(Debug, Default, PartialEq, Clone, Copy)]
pub struct Hyperparameters {
    /// Size of the model's embedding layer
    n_embd: usize,
    /// Maximum sequence length
    max_seq_len: usize,
    /// n_heads
    n_head: usize,
    /// Number of layers in the model
    n_layer: usize,
    /// Size of the model's vocabulary
    n_vocab: usize,
    /// Alibi bias max
    alibi_bias_max: f32,
    /// Clip KQV
    clip_kqv: f32,
    /// file_type
    file_type: FileType,
}

impl llm_base::Hyperparameters for Hyperparameters {
    fn read_ggml(reader: &mut dyn std::io::BufRead) -> Result<Self, LoadError> {
        let hyperparameters = Hyperparameters {
            n_embd: util::read_i32(reader)?.try_into()?,
            max_seq_len: util::read_i32(reader)?.try_into()?,
            n_head: util::read_i32(reader)?.try_into()?,
            n_layer: util::read_i32(reader)?.try_into()?,
            n_vocab: util::read_i32(reader)?.try_into()?,
            alibi_bias_max: util::read_f32(reader)?,
            clip_kqv: util::read_f32(reader)?,
            file_type: util::read_filetype(reader)?,
        };

        Ok(hyperparameters)
    }

    fn write_ggml(&self, writer: &mut dyn std::io::Write) -> Result<(), HyperparametersWriteError> {
        util::write_i32(writer, self.n_embd.try_into()?)?;
        util::write_i32(writer, self.max_seq_len.try_into()?)?;
        util::write_i32(writer, self.n_head.try_into()?)?;
        util::write_i32(writer, self.n_layer.try_into()?)?;
        util::write_i32(writer, self.n_vocab.try_into()?)?;
        util::write_f32(writer, self.alibi_bias_max)?;
        util::write_f32(writer, self.clip_kqv)?;
        util::write_i32(writer, self.file_type.into())?;
        Ok(())
    }

    fn n_vocabulary(&self) -> usize {
        self.n_vocab
    }

    fn file_type(&self) -> Option<FileType> {
        Some(self.file_type)
    }

    fn file_type_mut(&mut self) -> Option<&mut FileType> {
        Some(&mut self.file_type)
    }
}

struct Layer {
    // pre normalization
    norm_1_weight: Tensor,

    // attention
    c_attn_wqkv_weight: Tensor,
    c_attn_out_proj_weight: Tensor,

    // post normalization
    norm_2_weight: Tensor,

    // ff
    ffn_up_proj: Tensor,
    ffn_down_proj: Tensor,
}<|MERGE_RESOLUTION|>--- conflicted
+++ resolved
@@ -7,16 +7,9 @@
 use llm_base::{
     ggml::{self},
     model::{common, HyperparametersWriteError},
-<<<<<<< HEAD
-    util, FileType, InferenceParameters, InferenceSession, InferenceSessionConfig, KnownModel,
-    LoadError, ModelParameters, OutputRequest, TokenId,
-=======
     util, FileType, GraphOutputs, InferenceParameters, InferenceSession, InferenceSessionConfig,
     KnownModel, LoadError, ModelParameters, OutputRequest, Regex, TokenId, Vocabulary,
->>>>>>> 3a631427
 };
-
-use tokenizers::Tokenizer;
 
 /// The MosaicML Pretrained Transformer (MPT) model. Ref: [Mosaic ML](https://www.mosaicml.com/blog/mpt-7b)
 ///
@@ -26,12 +19,8 @@
     // the context size ("memory") the model should use when evaluating a prompt
     context_size: usize,
 
-<<<<<<< HEAD
-    tokenizer: Tokenizer,
-=======
     hyperparameters: Hyperparameters,
     vocabulary: Vocabulary,
->>>>>>> 3a631427
 
     // model-global weights
     // weighted token embeddings
@@ -55,12 +44,7 @@
     fn new<E: std::error::Error>(
         hyperparameters: Self::Hyperparameters,
         params: ModelParameters,
-<<<<<<< HEAD
-        tokenizer: Tokenizer,
-        _overrides: Option<Self::Overrides>,
-=======
         vocabulary: Vocabulary,
->>>>>>> 3a631427
         tensor_loader: impl llm_base::TensorLoader<E>,
     ) -> Result<Self, E> {
         let mut tl = tensor_loader;
@@ -92,17 +76,10 @@
 
         Ok(Mpt {
             hyperparameters,
-<<<<<<< HEAD
-            n_context_tokens,
-            tokenizer,
-            wte_weight,
-            norm_f_weight,
-=======
             context_size,
             vocabulary,
             wte,
             norm,
->>>>>>> 3a631427
             layers,
             context: Arc::new(context),
         })
@@ -295,8 +272,9 @@
         common::extract_embeddings(output_request, &outputs.embedding_result, n_embd, n);
     }
 
-    fn tokenizer(&self) -> &Tokenizer {
-        &self.tokenizer
+    /// Returns the vocabulary used by this model.
+    fn vocabulary(&self) -> &Vocabulary {
+        &self.vocabulary
     }
 
     fn context_size(&self) -> usize {
@@ -304,15 +282,6 @@
     }
 
     fn bot_token_id(&self) -> Option<TokenId> {
-<<<<<<< HEAD
-        self.tokenizer
-            .token_to_id("<|padding|>")
-            .map(|t| t as TokenId)
-    }
-
-    fn eot_token_id(&self) -> TokenId {
-        self.tokenizer.token_to_id("<|endoftext|>").unwrap() as TokenId
-=======
         self.vocabulary.id("<|padding|>".as_bytes())
     }
 
@@ -322,7 +291,6 @@
 
     fn quantize_tensors() -> Vec<Regex> {
         vec![Regex::new(".*weight").unwrap()]
->>>>>>> 3a631427
     }
 
     fn skip_quantize_tensors() -> Vec<Regex> {
