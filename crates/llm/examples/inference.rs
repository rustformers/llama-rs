use llm::{
    load_progress_callback_stdout as load_callback, InferenceFeedback, InferenceRequest,
    InferenceResponse, ModelArchitecture,
};
use std::{convert::Infallible, io::Write, path::Path};

fn main() {
<<<<<<< HEAD
    let raw_args: Vec<String> = args().collect();
    let args = match &raw_args.len() {
      3 => (raw_args[1].as_str(), raw_args[2].as_str(), "Rust is a cool programming language because"),
      4 => (raw_args[1].as_str(), raw_args[2].as_str(), raw_args[3].as_str()),
      _ => panic!("Usage: cargo run --release --example inference <model type> <path to model> <path to vocab> <optional prompt>")
    };

    let model_type = args.0;
    let model_path = Path::new(args.1);
    let vocab_path = Path::new(args.2);
    let prompt = "Rust is a cool programming language because"; // args.3;

    let now = std::time::Instant::now();

    let architecture = model_type.parse().unwrap_or_else(|e| panic!("{e}"));

    let model = llm::load_dynamic(
        architecture,
        model_path,
        Some(vocab_path),
        Default::default(),
        load_callback,
    )
    .unwrap_or_else(|err| panic!("Failed to load {model_type} model from {model_path:?}: {err}"));
=======
    let raw_args: Vec<String> = std::env::args().skip(1).collect();
    if raw_args.len() < 2 {
        println!("Usage: cargo run --release --example inference <model_architecture> <model_path> [prompt] [overrides, json]");
        std::process::exit(1);
    }

    let model_architecture: ModelArchitecture = raw_args[0].parse().unwrap();
    let model_path = Path::new(&raw_args[1]);
    let prompt = raw_args
        .get(2)
        .map(|s| s.as_str())
        .unwrap_or("Rust is a cool programming language because");
    let overrides = raw_args.get(3).map(|s| serde_json::from_str(s).unwrap());

    let now = std::time::Instant::now();

    let model = llm::load_dynamic(
        model_architecture,
        model_path,
        Default::default(),
        overrides,
        load_callback,
    )
    .unwrap_or_else(|err| {
        panic!("Failed to load {model_architecture} model from {model_path:?}: {err}")
    });
>>>>>>> 8a8076f5

    println!(
        "Model fully loaded! Elapsed: {}ms",
        now.elapsed().as_millis()
    );

    let mut session = model.start_session(Default::default());

    let res = session.infer::<Infallible>(
        model.as_ref(),
        &mut rand::thread_rng(),
        &InferenceRequest {
            prompt,
            ..Default::default()
        },
        // OutputRequest
        &mut Default::default(),
        |r| match r {
            InferenceResponse::PromptToken(t) | InferenceResponse::InferredToken(t) => {
                print!("{t}");
                std::io::stdout().flush().unwrap();

                Ok(InferenceFeedback::Continue)
            }
            _ => Ok(InferenceFeedback::Continue),
        },
    );

    match res {
        Ok(result) => println!("\n\nInference stats:\n{result}"),
        Err(err) => println!("\n{err}"),
    }
}<|MERGE_RESOLUTION|>--- conflicted
+++ resolved
@@ -1,55 +1,40 @@
+use clap::Parser;
 use llm::{
     load_progress_callback_stdout as load_callback, InferenceFeedback, InferenceRequest,
     InferenceResponse, ModelArchitecture,
 };
-use std::{convert::Infallible, io::Write, path::Path};
+use std::{convert::Infallible, io::Write, path::PathBuf};
+
+#[derive(Parser)]
+struct Args {
+    model_architecture: String,
+    model_path: PathBuf,
+    prompt: Option<String>,
+
+    #[arg(short, long)]
+    overrides: Option<String>,
+
+    #[arg(short, long)]
+    vocabulary_path: Option<PathBuf>,
+}
 
 fn main() {
-<<<<<<< HEAD
-    let raw_args: Vec<String> = args().collect();
-    let args = match &raw_args.len() {
-      3 => (raw_args[1].as_str(), raw_args[2].as_str(), "Rust is a cool programming language because"),
-      4 => (raw_args[1].as_str(), raw_args[2].as_str(), raw_args[3].as_str()),
-      _ => panic!("Usage: cargo run --release --example inference <model type> <path to model> <path to vocab> <optional prompt>")
-    };
+    let args = Args::parse();
 
-    let model_type = args.0;
-    let model_path = Path::new(args.1);
-    let vocab_path = Path::new(args.2);
-    let prompt = "Rust is a cool programming language because"; // args.3;
-
-    let now = std::time::Instant::now();
-
-    let architecture = model_type.parse().unwrap_or_else(|e| panic!("{e}"));
-
-    let model = llm::load_dynamic(
-        architecture,
-        model_path,
-        Some(vocab_path),
-        Default::default(),
-        load_callback,
-    )
-    .unwrap_or_else(|err| panic!("Failed to load {model_type} model from {model_path:?}: {err}"));
-=======
-    let raw_args: Vec<String> = std::env::args().skip(1).collect();
-    if raw_args.len() < 2 {
-        println!("Usage: cargo run --release --example inference <model_architecture> <model_path> [prompt] [overrides, json]");
-        std::process::exit(1);
-    }
-
-    let model_architecture: ModelArchitecture = raw_args[0].parse().unwrap();
-    let model_path = Path::new(&raw_args[1]);
-    let prompt = raw_args
-        .get(2)
-        .map(|s| s.as_str())
+    let model_architecture: ModelArchitecture = args.model_architecture.parse().unwrap();
+    let model_path = args.model_path;
+    let prompt = args
+        .prompt
+        .as_deref()
         .unwrap_or("Rust is a cool programming language because");
-    let overrides = raw_args.get(3).map(|s| serde_json::from_str(s).unwrap());
+    let overrides = args.overrides.map(|s| serde_json::from_str(&s).unwrap());
 
     let now = std::time::Instant::now();
 
     let model = llm::load_dynamic(
         model_architecture,
-        model_path,
+        &model_path,
+        args.vocabulary_path.as_deref(),
         Default::default(),
         overrides,
         load_callback,
@@ -57,7 +42,6 @@
     .unwrap_or_else(|err| {
         panic!("Failed to load {model_architecture} model from {model_path:?}: {err}")
     });
->>>>>>> 8a8076f5
 
     println!(
         "Model fully loaded! Elapsed: {}ms",
