--- conflicted
+++ resolved
@@ -1,36 +1,4 @@
 use clap::Parser;
-<<<<<<< HEAD
-use llm::{
-    InferenceFeedback, InferenceRequest, InferenceResponse, InferenceStats, LoadProgress,
-    ModelArchitecture,
-};
-use rustyline::error::ReadlineError;
-use spinoff::{spinners::Dots2, Spinner};
-use std::{convert::Infallible, io::Write, path::PathBuf, time::Instant};
-
-#[derive(Parser)]
-struct Args {
-    model_architecture: String,
-    model_path: PathBuf,
-
-    #[arg(short, long)]
-    overrides: Option<String>,
-
-    #[arg(short, long)]
-    vocabulary_path: Option<PathBuf>,
-}
-
-fn main() {
-    let args = Args::parse();
-
-    let model_architecture: ModelArchitecture = args.model_architecture.parse().unwrap();
-    let model_path = args.model_path;
-    let overrides = args.overrides.map(|s| serde_json::from_str(&s).unwrap());
-    let sp = Some(Spinner::new(Dots2, "Loading model...", None));
-
-    let now = Instant::now();
-    let prev_load_time = now;
-=======
 use rustyline::error::ReadlineError;
 use std::{convert::Infallible, io::Write, path::PathBuf};
 
@@ -58,7 +26,6 @@
 
 fn main() {
     let args = Args::parse();
->>>>>>> 3a631427
 
     let vocabulary_source = args.to_vocabulary_source();
     let model_architecture = args.model_architecture;
@@ -66,11 +33,7 @@
     let model = llm::load_dynamic(
         model_architecture,
         &model_path,
-<<<<<<< HEAD
-        args.vocabulary_path.as_deref(),
-=======
         vocabulary_source,
->>>>>>> 3a631427
         Default::default(),
         llm::load_progress_callback_stdout,
     )
