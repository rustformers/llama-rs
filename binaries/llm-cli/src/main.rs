use std::{
    convert::Infallible,
    fs::File,
    io::{BufReader, BufWriter},
};

use clap::Parser;
use cli_args::Args;
use color_eyre::eyre::{self, Context, ContextCompat};
use is_terminal::IsTerminal;
use llm::ggml_format::gguf;

mod cli_args;
mod interactive;
mod snapshot;
mod util;

fn main() -> eyre::Result<()> {
    tracing_subscriber::fmt()
        .with_writer(std::io::stderr)
        .with_env_filter(
            tracing_subscriber::EnvFilter::builder()
                .with_default_directive(tracing_subscriber::filter::LevelFilter::INFO.into())
                .from_env_lossy(),
        )
        .with_ansi(std::io::stderr().is_terminal())
        .init();

    color_eyre::install()?;

    let args = Args::parse();
    match args {
        Args::Infer(args) => infer(&args),
        Args::Perplexity(args) => perplexity(&args),
        Args::Info(args) => info(&args),
        Args::PromptTokens(args) => prompt_tokens(&args),
        Args::Repl(args) => interactive::repl(&args),
        Args::Chat(args) => interactive::chat(&args),
        // Args::Quantize(args) => quantize(&args),
    }
}

#[tracing::instrument(skip_all)]
fn infer(args: &cli_args::Infer) -> eyre::Result<()> {
    let prompt = load_prompt_file_with_prompt(&args.prompt_file, args.prompt.as_deref())?;
    let inference_session_config = args.generate.inference_session_config();
    let model = args.model_load.load(args.generate.use_gpu)?;

    let (mut session, session_loaded) = snapshot::read_or_create_session(
        model.as_ref(),
        args.persist_session.as_deref(),
        args.load_session.as_deref(),
        inference_session_config,
    );
    let parameters = args
        .generate
        .inference_parameters(model.eot_token_id(), model.tokenizer().len())?;

    let mut rng = args.generate.rng();

    let span = tracing::trace_span!("infer");

    span.in_scope(|| {
        // do work inside the span...
        let res = session.infer::<Infallible>(
            model.as_ref(),
            &mut rng,
            &llm::InferenceRequest {
                prompt: prompt.as_str().into(),
                parameters: &parameters,
                play_back_previous_tokens: session_loaded,
                maximum_token_count: args.generate.num_predict,
            },
            // OutputRequest
            &mut Default::default(),
            |r| {
                match r {
                    llm::InferenceResponse::PromptToken(t) if !args.hide_prompt => {
                        util::print_token(t)
                    }
                    llm::InferenceResponse::InferredToken(t) => util::print_token(t),
                    _ => {}
                }
                Ok(llm::InferenceFeedback::Continue)
            },
        );

        println!();

        match res {
            Ok(stats) => {
                if args.stats {
                    println!();
                    println!("{}", stats);
                    println!();
                }
            }
            Err(llm::InferenceError::ContextFull) => {
                log::warn!("Context window full, stopping inference.")
            }
            Err(llm::InferenceError::TokenizationFailed(err)) => {
                log::error!("A tokenization-related failure occurred: {}", err);
            }
            Err(llm::InferenceError::SamplerFailure(err)) => {
                log::error!("A sampling-related failure occurred: {}", err);
            }
            Err(llm::InferenceError::UserCallback(_)) | Err(llm::InferenceError::EndOfText) => {
                unreachable!("cannot fail")
            }
        }
    });

    if let Some(session_path) = args.save_session.as_ref().or(args.persist_session.as_ref()) {
        // Write the memory to the cache file
        snapshot::write_session(session, session_path);
    }

    Ok(())
}

fn perplexity(args: &cli_args::Perplexity) -> eyre::Result<()> {
    let prompt = load_prompt_file_with_prompt(&args.prompt_file, args.prompt.as_deref())?;
    let inference_session_config = args.generate.inference_session_config();
    let model = args.model_load.load(args.generate.use_gpu)?;
    let (mut session, _) =
        snapshot::read_or_create_session(model.as_ref(), None, None, inference_session_config);

    session.perplexity(model.as_ref(), prompt.as_str(), |chunk, perplexity| {
        println!("Perplexity[{chunk}]: {perplexity}");
    })?;

    Ok(())
}

fn info(args: &cli_args::Info) -> eyre::Result<()> {
    let model_path = &args.model_and_tokenizer.model_path;

    let file = File::open(model_path)?;
    let mut reader = BufReader::new(&file);
    let gguf = gguf::Gguf::load(&mut reader)?;

    log::info!("Non-array parameters:");
    for (metadata_key, metadata_value) in gguf.metadata.iter() {
        if metadata_value.as_array().is_some() {
            continue;
        }

        log::info!("- {}: {:?}", metadata_key, metadata_value);
    }

    if let Ok(tokenizer) = llm::tokenizer::GgufEmbeddedTokenizer::from_metadata(&gguf.metadata) {
        log::info!(
            "Embedded tokenizer vocabulary size: {}",
            tokenizer.tokens.len()
        );

<<<<<<< HEAD
        if args.tokenizer {
            log::info!("Embedded tokenizer vocabulary:");
            for (i, token) in tokenizer.tokens.iter().enumerate() {
                log::info!("- {}: {}", i, token);
=======
            fn utf8_or_array(token: &[u8]) -> String {
                std::str::from_utf8(token).map_or(format!("{:?}", token), |s| s.to_owned())
>>>>>>> db31c2d3
            }
        }
    }

    if args.tensors {
        log::info!("Tensors:");
        for (name, tensor) in &gguf.tensor_infos {
            log::info!(
                "- {} ({:?} {:?})",
                name,
                tensor.element_type,
                tensor.dimensions
            );
        }
    }

    Ok(())
}

fn prompt_tokens(args: &cli_args::PromptTokens) -> eyre::Result<()> {
    let prompt = load_prompt_file_with_prompt(&args.prompt_file, args.prompt.as_deref())?;
    let model = args.model_load.load(false)?;
    let toks = match model.tokenizer().tokenize(&prompt, false) {
        Ok(toks) => toks,
        Err(e) => {
            log::error!("Could not tokenize prompt: {e}");
            std::process::exit(1);
        }
    };
    log::info!("=== Dumping prompt tokens:");
    log::info!(
        "{}",
        toks.iter()
            .map(|(_, tid)| tid.to_string())
            .collect::<Vec<_>>()
            .join(", ")
    );
    log::info!(
        "{}",
        toks.iter()
            .map(|(s, tid)| format!("{s:?}:{tid}"))
            .collect::<Vec<_>>()
            .join(", ")
    );

    Ok(())
}

// fn quantize(args: &cli_args::Quantize) -> eyre::Result<()> {
//     use llm::QuantizeProgress;

//     struct QuantizeVisitor<'a>(&'a cli_args::Quantize);
//     impl llm::ModelArchitectureVisitor<eyre::Result<()>> for QuantizeVisitor<'_> {
//         fn visit<M: llm::KnownModel>(&mut self) -> eyre::Result<()> {
//             let args = self.0;

//             let mut source: BufReader<File> = BufReader::new(std::fs::File::open(&args.source)?);
//             let mut destination: BufWriter<File> =
//                 BufWriter::new(std::fs::File::create(&args.destination)?);
//             let tokenizer: llm::Tokenizer = args.tokenizer.to_source()?.retrieve(&args.source)?;

//             llm::quantize::<M, _, _>(
//                 &mut source,
//                 &mut destination,
//                 tokenizer,
//                 args.container_type.into(),
//                 args.target.into(),
//                 |progress| match progress {
//                     QuantizeProgress::HyperparametersLoaded => log::info!("Loaded hyperparameters"),
//                     QuantizeProgress::TensorLoading {
//                         name,
//                         dims,
//                         element_type,
//                         n_elements,
//                     } => log::info!(
//                         "Loading tensor `{name}` ({n_elements} ({dims:?}) {element_type} elements)"
//                     ),
//                     QuantizeProgress::TensorQuantizing { name } => log::info!("Quantizing tensor `{name}`"),
//                     QuantizeProgress::TensorQuantized {
//                         name,
//                         original_size,
//                         reduced_size,
//                         history,
//                     } => log::info!(
//                     "Quantized tensor `{name}` from {original_size} to {reduced_size} bytes ({history:?})"
//                 ),
//                     QuantizeProgress::TensorSkipped { name, size } => {
//                         log::info!("Skipped tensor `{name}` ({size} bytes)")
//                     }
//                     QuantizeProgress::Finished {
//                         original_size,
//                         reduced_size,
//                         history,
//                     } => log::info!(
//                         "Finished quantization from {original_size} to {reduced_size} bytes ({history:?})"
//                     ),
//                 },
//             )
//             .wrap_err("failed to quantize model")
//         }
//     }

//     args.architecture
//         .model_architecture
//         .wrap_err("the architecture must be known for quantization")?
//         .visit(&mut QuantizeVisitor(args))
// }

fn load_prompt_file_with_prompt(
    prompt_file: &cli_args::PromptFile,
    prompt: Option<&str>,
) -> eyre::Result<String> {
    Ok(match (prompt_file.contents()?, prompt) {
        (Some(prompt_file), None) => prompt_file,
        (None, Some(prompt)) => prompt.to_owned(),
        (Some(prompt_file), Some(prompt)) => util::process_prompt(&prompt_file, prompt),
        (None, None) => eyre::bail!("No prompt or prompt file was provided. See --help"),
    })
}<|MERGE_RESOLUTION|>--- conflicted
+++ resolved
@@ -154,15 +154,22 @@
             tokenizer.tokens.len()
         );
 
-<<<<<<< HEAD
         if args.tokenizer {
             log::info!("Embedded tokenizer vocabulary:");
             for (i, token) in tokenizer.tokens.iter().enumerate() {
                 log::info!("- {}: {}", i, token);
-=======
-            fn utf8_or_array(token: &[u8]) -> String {
-                std::str::from_utf8(token).map_or(format!("{:?}", token), |s| s.to_owned())
->>>>>>> db31c2d3
+            }
+
+            if args.tensors {
+                log::info!("Tensors:");
+                for (name, tensor) in &gguf.tensor_infos {
+                    log::info!(
+                        "- {} ({:?} {:?})",
+                        name,
+                        tensor.element_type,
+                        tensor.dimensions
+                    );
+                }
             }
         }
     }
