use std::{
    convert::Infallible,
    fs::File,
    io::{BufReader, BufWriter, Write},
};

use clap::Parser;
use cli_args::{Args, BaseArgs};
use color_eyre::eyre::{Context, Result};
use llm::{InferenceError, InferenceFeedback, InferenceResponse};
use rustyline::error::ReadlineError;
use rustyline::validate::{ValidationContext, ValidationResult, Validator};
use rustyline::{history::DefaultHistory, Cmd, Event, EventHandler, KeyCode, KeyEvent, Modifiers};
use rustyline::{Completer, Helper, Highlighter, Hinter};

mod cli_args;
mod snapshot;

fn main() -> Result<()> {
    env_logger::builder()
        .filter_level(log::LevelFilter::Info)
        .parse_default_env()
        .init();
    color_eyre::install()?;

    let cli_args = Args::parse();
    match &cli_args {
<<<<<<< HEAD
        Args::Llama { args } => handle_args::<llm::models::Llama>(args),
        Args::Bloom { args } => handle_args::<llm::models::Bloom>(args),
        Args::Gpt2 { args } => handle_args::<llm::models::Gpt2>(args),
        Args::GptJ { args } => handle_args::<llm::models::GptJ>(args),
        Args::NeoX { args } => handle_args::<llm::models::NeoX>(args),
        Args::Rwkv { args } => handle_args::<llm::models::Rwkv>(args),
=======
        Args::Llama { args } => handle_args::<llm::models::Llama>(args, None),
        Args::Bloom { args } => handle_args::<llm::models::Bloom>(args, None),
        Args::Gpt2 { args } => handle_args::<llm::models::Gpt2>(args, None),
        Args::GptJ { args } => handle_args::<llm::models::GptJ>(args, None),
        Args::NeoX {
            args,
            no_parallel_residual,
        } => handle_args::<llm::models::GptNeoX>(
            args,
            Some(llm::models::GptNeoXOverrides {
                use_parallel_residual: !*no_parallel_residual,
            }),
        ),
        Args::RedPajama { args } => handle_args::<llm::models::GptNeoX>(
            args,
            Some(llm::models::GptNeoXOverrides {
                use_parallel_residual: false,
            }),
        ),
>>>>>>> 8a8076f5
    }
}

fn handle_args<M: llm::KnownModel + 'static>(
    args: &cli_args::BaseArgs,
    overrides: Option<M::Overrides>,
) -> Result<()> {
    match args {
        BaseArgs::Infer(args) => infer::<M>(args, overrides),
        BaseArgs::Info(args) => info::<M>(args),
        BaseArgs::PromptTokens(args) => prompt_tokens::<M>(args),
        BaseArgs::Repl(args) => interactive::<M>(args, overrides, false),
        BaseArgs::Chat(args) => interactive::<M>(args, overrides, true),
        BaseArgs::Quantize(args) => quantize::<M>(args),
    }
}

fn infer<M: llm::KnownModel + 'static>(
    args: &cli_args::Infer,
    overrides: Option<M::Overrides>,
) -> Result<()> {
    let prompt = load_prompt_file_with_prompt(&args.prompt_file, args.prompt.as_deref());
    let inference_session_config = args.generate.inference_session_config();
    let model = args.model_load.load::<M>(overrides)?;
    let (mut session, session_loaded) = snapshot::read_or_create_session(
        model.as_ref(),
        args.persist_session.as_deref(),
        args.generate.load_session.as_deref(),
        inference_session_config,
    );
    let inference_params = args.generate.inference_parameters(model.eot_token_id());

    let mut rng = args.generate.rng();
    let res = session.infer::<Infallible>(
        model.as_ref(),
        &mut rng,
        &llm::InferenceRequest {
            prompt: &prompt,
            parameters: Some(&inference_params),
            play_back_previous_tokens: session_loaded,
            maximum_token_count: args.generate.num_predict,
        },
        // OutputRequest
        &mut Default::default(),
        |r| match &r {
            InferenceResponse::PromptToken(t) | InferenceResponse::InferredToken(t) => {
                if matches!(&r, InferenceResponse::PromptToken(_)) && args.hide_prompt {
                    return Ok(InferenceFeedback::Continue);
                }

                print!("{t}");
                std::io::stdout().flush().unwrap();

                Ok(InferenceFeedback::Continue)
            }
            _ => Ok(InferenceFeedback::Continue),
        },
    );
    println!();

    match res {
        Ok(_) => (),
        Err(InferenceError::ContextFull) => {
            log::warn!("Context window full, stopping inference.")
        }
        Err(InferenceError::TokenizationFailed) => {
            log::error!("Failed to tokenize initial prompt.");
        }
        Err(InferenceError::UserCallback(_)) | Err(InferenceError::EndOfText) => {
            unreachable!("cannot fail")
        }
    }

    if let Some(session_path) = args.save_session.as_ref().or(args.persist_session.as_ref()) {
        // Write the memory to the cache file
        snapshot::write_session(session, session_path);
    }

    Ok(())
}

fn info<M: llm::KnownModel + 'static>(args: &cli_args::Info) -> Result<()> {
    let file = File::open(&args.model_path)?;
    let mut reader = BufReader::new(&file);
    let mut loader: llm::Loader<M::Hyperparameters, _> = llm::Loader::new(|_| {
        // We purposely do not print progress here, as we are only interested in the metadata
    });

    llm::ggml_format::load(&mut reader, &mut loader)?;

    log::info!("Container type: {:?}", loader.container_type);
    log::info!("Hyperparameters: {:?}", loader.hyperparameters);
    log::info!(
        "Tensors: {:?}",
        loader
            .tensors
            .iter()
            .map(|(name, tensor)| format!("{} ({:?})", name, tensor.element_type))
            .collect::<Vec<_>>()
    );
    log::info!("Vocabulary size: {}", loader.vocabulary.id_to_token.len());

    if args.dump_vocabulary {
        log::info!("Dumping vocabulary:");
        for (tid, token) in loader.vocabulary.id_to_token.iter().enumerate() {
            log::info!("{}: {}", tid, utf8_or_array(token));
        }
    }

    fn utf8_or_array(token: &[u8]) -> String {
        std::str::from_utf8(token)
            .map(|s| s.to_owned())
            .unwrap_or(format!("{:?}", token))
    }

    Ok(())
}

fn prompt_tokens<M: llm::KnownModel + 'static>(args: &cli_args::PromptTokens) -> Result<()> {
    let prompt = load_prompt_file_with_prompt(&args.prompt_file, args.prompt.as_deref());
<<<<<<< HEAD
    let model = args.model_load.load::<M>()?;
    let toks = match model.tokenizer().encode(prompt, false) {
=======
    let model = args.model_load.load::<M>(None)?;
    let toks = match model.vocabulary().tokenize(&prompt, false) {
>>>>>>> 8a8076f5
        Ok(toks) => toks,
        Err(e) => {
            log::error!("Could not tokenize prompt: {e}");
            std::process::exit(1);
        }
    };
    log::info!("=== Dumping prompt tokens:");
    log::info!(
        "{}",
        toks.get_ids()
            .iter()
            .map(|tid| tid.to_string())
            .collect::<Vec<_>>()
            .join(", ")
    );
    log::info!(
        "{}",
        toks.get_ids()
            .iter()
            .map(|tid| format!("s:?:{tid}"))
            .collect::<Vec<_>>()
            .join(", ")
    );

    Ok(())
}

fn interactive<M: llm::KnownModel + 'static>(
    args: &cli_args::Repl,
    overrides: Option<M::Overrides>,
    // If set to false, the session will be cloned after each inference
    // to ensure that previous state is not carried over.
    chat_mode: bool,
) -> Result<()> {
    let prompt_file = args.prompt_file.contents();
    let inference_session_config = args.generate.inference_session_config();
    let model = args.model_load.load::<M>(overrides)?;
    let (mut session, session_loaded) = snapshot::read_or_create_session(
        model.as_ref(),
        None,
        args.generate.load_session.as_deref(),
        inference_session_config,
    );
    let inference_params = args.generate.inference_parameters(model.eot_token_id());

    let mut rng = args.generate.rng();
    let mut rl = rustyline::Editor::<LineContinuationValidator, DefaultHistory>::new()?;
    rl.set_helper(Some(LineContinuationValidator));
    rl.bind_sequence(
        Event::KeySeq(vec![KeyEvent(KeyCode::Enter, Modifiers::SHIFT)]),
        EventHandler::Simple(Cmd::Newline),
    );

    loop {
        let readline = rl.readline(">> ");
        match readline {
            Ok(raw_line) => {
                let session_backup = if chat_mode {
                    None
                } else {
                    Some(session.clone())
                };
                let line = raw_line.replace("\\\n", "\n");

                let prompt = prompt_file
                    .as_deref()
                    .map(|pf| process_prompt(pf, &line))
                    .unwrap_or(line);

                let sp = spinoff::Spinner::new(spinoff::spinners::Dots2, "".to_string(), None);
                if let Err(InferenceError::ContextFull) = session.feed_prompt::<Infallible>(
                    model.as_ref(),
                    &inference_params,
                    &prompt,
                    // OutputRequest
                    &mut Default::default(),
                    |_| Ok(InferenceFeedback::Continue),
                ) {
                    log::error!("Prompt exceeds context window length.")
                };
                sp.clear();

                let res = session.infer::<Infallible>(
                    model.as_ref(),
                    &mut rng,
                    &llm::InferenceRequest {
                        prompt: "",
                        parameters: Some(&inference_params),
                        play_back_previous_tokens: session_loaded,
                        maximum_token_count: args.generate.num_predict,
                    },
                    // EvaluateOuputRequest
                    &mut Default::default(),
                    |r| match r {
                        InferenceResponse::PromptToken(t) | InferenceResponse::InferredToken(t) => {
                            print!("{t}");
                            std::io::stdout().flush().unwrap();

                            Ok(InferenceFeedback::Continue)
                        }
                        _ => Ok(InferenceFeedback::Continue),
                    },
                );
                println!();

                if let Err(InferenceError::ContextFull) = res {
                    log::error!("Reply exceeds context window length");
                }

                if let Some(session_backup) = session_backup {
                    session = session_backup;
                }
            }
            Err(ReadlineError::Eof) | Err(ReadlineError::Interrupted) => {
                break;
            }
            Err(err) => {
                log::error!("{err}");
            }
        }
    }

    Ok(())
}

fn quantize<M: llm::KnownModel + 'static>(args: &cli_args::Quantize) -> Result<()> {
    use llm::QuantizeProgress;

    let mut source = BufReader::new(std::fs::File::open(&args.source)?);
    let mut destination = BufWriter::new(std::fs::File::create(&args.destination)?);

    llm::quantize::<M, _, _>(
        &mut source,
        &mut destination,
        args.target.into(),
        |progress| match progress {
            QuantizeProgress::HyperparametersLoaded => log::info!("Loaded hyperparameters"),
            QuantizeProgress::TensorLoading {
                name,
                dims,
                element_type,
                n_elements,
            } => log::info!(
                "Loading tensor `{name}` ({n_elements} ({dims:?}) {element_type} elements)"
            ),
            QuantizeProgress::TensorQuantizing { name } => log::info!("Quantizing tensor `{name}`"),
            QuantizeProgress::TensorQuantized {
                name,
                original_size,
                reduced_size,
                history,
            } => log::info!(
            "Quantized tensor `{name}` from {original_size} to {reduced_size} bytes ({history:?})"
        ),
            QuantizeProgress::TensorSkipped { name, size } => {
                log::info!("Skipped tensor `{name}` ({size} bytes)")
            }
            QuantizeProgress::Finished {
                original_size,
                reduced_size,
                history,
            } => log::info!(
                "Finished quantization from {original_size} to {reduced_size} bytes ({history:?})"
            ),
        },
    )
    .wrap_err("failed to quantize model")
}

fn load_prompt_file_with_prompt(
    prompt_file: &cli_args::PromptFile,
    prompt: Option<&str>,
) -> String {
    if let Some(prompt_file) = prompt_file.contents() {
        if let Some(prompt) = prompt {
            process_prompt(&prompt_file, prompt)
        } else {
            prompt_file
        }
    } else if let Some(prompt) = prompt {
        prompt.to_owned()
    } else {
        log::error!("No prompt or prompt file was provided. See --help");
        std::process::exit(1);
    }
}

#[derive(Completer, Helper, Highlighter, Hinter, Debug, Clone, Copy)]
struct LineContinuationValidator;

impl Validator for LineContinuationValidator {
    fn validate(&self, ctx: &mut ValidationContext) -> rustyline::Result<ValidationResult> {
        if ctx.input().ends_with('\\') {
            Ok(ValidationResult::Incomplete)
        } else {
            Ok(ValidationResult::Valid(None))
        }
    }
}

fn process_prompt(raw_prompt: &str, prompt: &str) -> String {
    raw_prompt.replace("{{PROMPT}}", prompt)
}<|MERGE_RESOLUTION|>--- conflicted
+++ resolved
@@ -25,14 +25,6 @@
 
     let cli_args = Args::parse();
     match &cli_args {
-<<<<<<< HEAD
-        Args::Llama { args } => handle_args::<llm::models::Llama>(args),
-        Args::Bloom { args } => handle_args::<llm::models::Bloom>(args),
-        Args::Gpt2 { args } => handle_args::<llm::models::Gpt2>(args),
-        Args::GptJ { args } => handle_args::<llm::models::GptJ>(args),
-        Args::NeoX { args } => handle_args::<llm::models::NeoX>(args),
-        Args::Rwkv { args } => handle_args::<llm::models::Rwkv>(args),
-=======
         Args::Llama { args } => handle_args::<llm::models::Llama>(args, None),
         Args::Bloom { args } => handle_args::<llm::models::Bloom>(args, None),
         Args::Gpt2 { args } => handle_args::<llm::models::Gpt2>(args, None),
@@ -52,7 +44,7 @@
                 use_parallel_residual: false,
             }),
         ),
->>>>>>> 8a8076f5
+        Args::Rwkv { args } => handle_args::<llm::models::Rwkv>(args, None),
     }
 }
 
@@ -63,7 +55,7 @@
     match args {
         BaseArgs::Infer(args) => infer::<M>(args, overrides),
         BaseArgs::Info(args) => info::<M>(args),
-        BaseArgs::PromptTokens(args) => prompt_tokens::<M>(args),
+        BaseArgs::PromptTokens(args) => prompt_tokens::<M>(args, overrides),
         BaseArgs::Repl(args) => interactive::<M>(args, overrides, false),
         BaseArgs::Chat(args) => interactive::<M>(args, overrides, true),
         BaseArgs::Quantize(args) => quantize::<M>(args),
@@ -171,15 +163,13 @@
     Ok(())
 }
 
-fn prompt_tokens<M: llm::KnownModel + 'static>(args: &cli_args::PromptTokens) -> Result<()> {
+fn prompt_tokens<M: llm::KnownModel + 'static>(
+    args: &cli_args::PromptTokens,
+    overrides: Option<M::Overrides>,
+) -> Result<()> {
     let prompt = load_prompt_file_with_prompt(&args.prompt_file, args.prompt.as_deref());
-<<<<<<< HEAD
-    let model = args.model_load.load::<M>()?;
+    let model = args.model_load.load::<M>(overrides)?;
     let toks = match model.tokenizer().encode(prompt, false) {
-=======
-    let model = args.model_load.load::<M>(None)?;
-    let toks = match model.vocabulary().tokenize(&prompt, false) {
->>>>>>> 8a8076f5
         Ok(toks) => toks,
         Err(e) => {
             log::error!("Could not tokenize prompt: {e}");
